--- conflicted
+++ resolved
@@ -437,10 +437,7 @@
     Builder::with_rule(rule).start()
 }
 
-<<<<<<< HEAD
 /// Provides control over a game.
-=======
->>>>>>> 29cbf2e7
 pub struct Control {
     msg_txs: Option<(Sender<Msg>, Sender<Msg>)>,
     msg_rx: Receiver<RawPlayerMsg>,
@@ -610,12 +607,8 @@
         self.choice_data = Some((side, choice_set));
     }
 
-<<<<<<< HEAD
     /// Ends the game with the given result.
-    pub fn end(&mut self, kind: GameResultKind, winning_side: Option<Side>) {
-=======
     pub fn end(&mut self, kind: GameResultKind, winning_side: Side) {
->>>>>>> 29cbf2e7
         if self.result.is_none() {
             self.result = Some(GameResult {
                 kind,
@@ -655,20 +648,11 @@
 
     /// Sends a message to both sides.
     fn msg_both(&mut self, msg: Msg) {
-<<<<<<< HEAD
         if let Some(msg_txs) = &self.msg_txs {
-            let res = msg_txs
-                .0
-                .send(msg.clone())
-                .and_then(|_| msg_txs.1.send(msg));
             // Ignore if message receiver is dropped.
-            drop(res);
-        }
-=======
-        // Ignore if message receiver is dropped.
-        drop(self.msg_txs.0.send(msg.clone()));
-        drop(self.msg_txs.1.send(msg));
->>>>>>> 29cbf2e7
+            drop(msg_txs.0.send(msg.clone()));
+            drop(msg_txs.1.send(msg));
+        }
     }
 
     /// Broadcasts an error.
@@ -714,12 +698,8 @@
         // Loop until the game is ended.
         while self.result.is_none() {
             if self.board.cur_move_index() == self.max_move_index {
-<<<<<<< HEAD
                 // End the game for a full board.
-                self.end(GameResultKind::BoardFull, None);
-=======
                 self.end_draw(GameResultKind::BoardFull);
->>>>>>> 29cbf2e7
                 break;
             }
 
@@ -754,20 +734,12 @@
                     }
                 }
                 Err(RecvTimeoutError::Disconnected) => {
-<<<<<<< HEAD
                     // Reach here after an anonymous sender is dropped.
-                    self.end(GameResultKind::Error, None)
+                    self.end_draw(GameResultKind::Error);
                 }
                 Err(RecvTimeoutError::Timeout) => {
                     // Timeout reached
-                    self.end(GameResultKind::Timeout, Some(side.opposite()))
-=======
-                    // Might never reach here, but we do handle it.
-                    self.end_draw(GameResultKind::PlayerDisconnect)
-                }
-                Err(RecvTimeoutError::Timeout) => {
                     self.end(GameResultKind::Timeout, side.opposite())
->>>>>>> 29cbf2e7
                 }
             }
         }
